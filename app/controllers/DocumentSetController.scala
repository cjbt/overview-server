--- conflicted
+++ resolved
@@ -6,12 +6,8 @@
 import play.api.mvc.{Action,AnyContent,Request}
 import java.sql.Connection
 import org.squeryl.PrimitiveTypeMode._
-<<<<<<< HEAD
-import models.orm.{DocumentSet,DocumentSetCreationJob, Schema}
-=======
 import models.orm.{DocumentSet,DocumentSetCreationJob}
 import models.orm.DocumentSet.ImplicitHelper._
->>>>>>> a14022af
 
 object DocumentSetController extends BaseController {
   def index() = authorizedAction(anyUser)(user => (request: Request[AnyContent], connection: Connection) => authorizedIndex(user)(request, connection))
@@ -21,30 +17,12 @@
   def delete(id: Long) = authorizedAction(userOwningDocumentSet(id))(user => (request: Request[AnyContent], connection: Connection) => authorizedDelete(user, id)(request, connection))
 
   private val queryForm = Form(
-      "query" -> text
-<<<<<<< HEAD
-  ) 
-
-  private def authorizedIndex(user: User)(implicit request: Request[AnyContent], connection: Connection) = {
-    val documentSets = user.documentSets.page(0, 20).toSeq
-    Ok(views.html.DocumentSet.index(documentSets, queryForm))
-=======
-    ) ((query) => new DocumentSet(0, query))
-      ((ds: DocumentSet) => Some((ds.query)))
+    "query" -> text
   ) 
 
   private def authorizedIndex(user: User)(implicit request: Request[AnyContent], connection: Connection) = {
     val documentSets = user.documentSets.page(0, 20).toSeq.withDocumentCounts.withCreationJobs
     Ok(views.html.DocumentSet.index(documentSets, queryForm))
-  }
-
-  private def authorizedShowJson(user: User, id: Long)(implicit request: Request[AnyContent], connection: Connection) = {
-    val documentSet = user.documentSets.where(d => d.id === id).toSeq.withCreationJobs.headOption
-    documentSet match {
-      case Some(ds) => Ok(views.json.DocumentSet.show(ds))
-      case None => NotFound
-    }
->>>>>>> a14022af
   }
   
   private def authorizedShow(user: User, id: Long)(implicit request: Request[AnyContent], connection: Connection) = {
@@ -55,19 +33,20 @@
     }
   }
 
+  private def authorizedShowJson(user: User, id: Long)(implicit request: Request[AnyContent], connection: Connection) = {
+    val documentSet = user.documentSets.where(d => d.id === id).toSeq.withCreationJobs.headOption
+    documentSet match {
+      case Some(ds) => Ok(views.json.DocumentSet.show(ds))
+      case None => NotFound
+    }
+  }
+
   private def authorizedCreate(user: User)(implicit request: Request[AnyContent], connection: Connection) = {
     queryForm.bindFromRequest().fold(
       f => authorizedIndex(user),
-<<<<<<< HEAD
       query => {
         val documentSet = user.createDocumentSet(query)
         documentSet.createDocumentSetCreationJob()
-=======
-      documentSet => {
-        val insertedDocumentSet = documentSet.save()
-        user.documentSets.associate(insertedDocumentSet)
-        insertedDocumentSet.createDocumentSetCreationJob()
->>>>>>> a14022af
         Redirect(routes.DocumentSetController.index())
       }
     )
