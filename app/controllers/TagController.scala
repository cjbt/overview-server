package controllers

import play.api.db.DB
import play.api.mvc.{Action, Controller}
import play.api.data.{Form,FormError}
import play.api.Play.current

import models.{PersistentDocumentList,PersistentTag,PersistentTagLoader}

object TagController extends Controller {
  private val idListFormat = new play.api.data.format.Formatter[Seq[Long]] {
    def bind(key: String, data: Map[String,String]) : Either[Seq[FormError],Seq[Long]] = {
      val idList = data.get(key).map(s => IdList(s)).getOrElse(Seq())
      Right(idList)
    }

    def unbind(key: String, value: Seq[Long]) = Map(key -> value.mkString(","))
  }
  private val idList = play.api.data.Forms.of(idListFormat)

<<<<<<< HEAD
  def form(documentSetId: Long) = Form(
    play.api.data.Forms.mapping(
      "documents" -> idList,
      "nodes" -> idList,
      "tags" -> idList
    )
    ({ (documents, nodes, tags) =>
      // FIXME include documentSetId and tags in this constructor
      new PersistentDocumentList(nodes, documents)
    })
    ( (documents: PersistentDocumentList) =>
      // FIXME should be: Some((documents.documentIds, documents.nodeIds, documents.tagIds))
      Some((Seq(), Seq(), Seq()))
    )
  )

  def create(documentSetId: Long, tagName: String) = Action { implicit request =>
=======
  def add(documentSetId: Long, tagName: String, 
             nodeIds: String, tagIds: String, documentIds: String) = Action {
>>>>>>> 99bc7306
    DB.withTransaction { implicit connection =>
      form(documentSetId).bindFromRequest.fold(
        formWithErrors => BadRequest,
        documents => {
          val tag = PersistentTag.findOrCreateByName(tagName, documentSetId)

          val tagUpdateCount = documents.addTag(tag.id)
          val tagTotalCount = tag.count

          Ok(views.json.Tag.add(tag.id, tagUpdateCount, tagTotalCount))
        }
      )
    }
  }
  
  def remove(documentSetId: Long, tagName: String) = Action { implicit request =>
    DB.withTransaction { implicit connection =>
      PersistentTag.findByName(tagName, documentSetId) match {
        case None => NotFound
        case Some(tag) => {
          form(documentSetId).bindFromRequest.fold(
            formWithErrors => BadRequest,
            documents => {
              val tagUpdateCount = documents.removeTag(tag.id)
              val tagTotalCount = tag.count

              Ok(views.json.Tag.remove(tag.id, tagUpdateCount, tagTotalCount))
            }
          )
        }
      }
    }
  }

  def nodeCounts(documentSetId: Long, tagName: String, nodeIds: String) = Action {
    DB.withTransaction { implicit connection =>

      PersistentTag.findByName(tagName, documentSetId) match {
        case Some(tag) => {
          val nodeCounts = tag.countsPerNode(IdList(nodeIds))

          Ok(views.json.Tag.nodeCounts(nodeCounts))
        }
        case None => NotFound
      }
    }
  }
}

<|MERGE_RESOLUTION|>--- conflicted
+++ resolved
@@ -18,7 +18,6 @@
   }
   private val idList = play.api.data.Forms.of(idListFormat)
 
-<<<<<<< HEAD
   def form(documentSetId: Long) = Form(
     play.api.data.Forms.mapping(
       "documents" -> idList,
@@ -35,11 +34,7 @@
     )
   )
 
-  def create(documentSetId: Long, tagName: String) = Action { implicit request =>
-=======
-  def add(documentSetId: Long, tagName: String, 
-             nodeIds: String, tagIds: String, documentIds: String) = Action {
->>>>>>> 99bc7306
+  def add(documentSetId: Long, tagName: String) = Action { implicit request =>
     DB.withTransaction { implicit connection =>
       form(documentSetId).bindFromRequest.fold(
         formWithErrors => BadRequest,
