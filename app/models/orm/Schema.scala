--- conflicted
+++ resolved
@@ -16,11 +16,8 @@
   val documentSetDocumentSetCreationJobs =
     oneToManyRelation(documentSets, documentSetCreationJobs).
       via((ds, dscj) => ds.id === dscj.documentSetId)
-<<<<<<< HEAD
-=======
 
   val documentSetDocuments =
     oneToManyRelation(documentSets, documents).
       via((ds, d) => ds.id === d.documentSetId)
->>>>>>> a14022af
 }