--- conflicted
+++ resolved
@@ -10,8 +10,14 @@
     # We put < and > at the exact beginning and end of screen so we can iterate
     # over DOM children without bothering with text nodes
     model: _.template("""<li <%= liAttributes %>
-<<<<<<< HEAD
-      class="document" data-cid="<%- model.cid %>" data-docid="<%- model.id %>">
+      class="document <%= typeof(attrs.thumbnailUrl)!== 'undefined' ?  'with-thumbnail' : '' %>" data-cid="<%- model.cid %>" data-docid="<%- model.id %>">
+        <div class="thumbnail">
+          <img src="<%= attrs.thumbnailUrl %>" alt="" />
+        </div>
+        <div class="hover">
+          <img src="<%= attrs.thumbnailUrl %>" alt="" />
+        </div>
+        <div>
         <h3><%- title %></h3>
         <% if (attrs.snippets.length > 0) { %>
           <ul class="highlights">
@@ -24,27 +30,7 @@
         <% } else { %>
           <p class="description"><%- attrs.description ? t('description', attrs.description) : t('description.empty') %></p>
         <% }%>
-        <ul class="tags">
-          <% _.each(tags, function(tag) { %>
-            <li class="tag" data-cid="<%- tag.cid %>">
-              <div class="<%= tag.getClass() %>" style="<%= tag.getStyle() %>">
-                <span class="name"><%- tag.get('name') %></span>
-              </div>
-            </li>
-          <% }); %>
-        </ul>
-=======
-      class="document <%= typeof(attrs.thumbnailUrl)!== 'undefined' ?  'with-thumbnail' : '' %>" data-cid="<%- model.cid %>" data-docid="<%- model.id %>">
-        <div class="thumbnail">
-          <img src="<%= attrs.thumbnailUrl %>" alt="" />
-        </div>
-        <div class="hover">
-          <img src="<%= attrs.thumbnailUrl %>" alt="" />
-        </div>
-        <div>
-          <h3><%- title %></h3>
-          <p class="description"><%- attrs.description ? t('description', attrs.description) : t('description.empty') %></p>
-          <ul class="tags">
+         <ul class="tags">
             <% _.each(tags, function(tag) { %>
               <li class="tag" data-cid="<%- tag.cid %>">
                 <div class="<%= tag.getClass() %>" style="<%= tag.getStyle() %>">
@@ -54,7 +40,6 @@
             <% }); %>
           </ul>
         </div>
->>>>>>> eddcc9ba
       </li
     >""")
 
@@ -132,12 +117,6 @@
 
     _renderModelHtml: (model) ->
       tags = @options.tags.filter((x) -> model.hasTag(x))
-<<<<<<< HEAD
-=======
-
-      console.log(model.attributes)
-
->>>>>>> eddcc9ba
       templates.model
         title: DocumentHelper.title(model.attributes)
         model: model
