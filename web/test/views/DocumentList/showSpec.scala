package views.json.DocumentList

import java.util.UUID

import org.specs2.matcher.{JsonMatchers,Matcher}
import org.specs2.mutable.Specification
import org.specs2.specification.Scope
import play.api.libs.json.{Json,Writes}

import com.overviewdocs.models.{PdfNote,PdfNoteCollection}
import com.overviewdocs.query.Field
import com.overviewdocs.searchindex.{SearchWarning,Utf16Highlight,Utf16Snippet}
import com.overviewdocs.test.factories.{PodoFactory => factory}
import models.{InMemorySelection,SelectionWarning}
import models.pagination.Page

class showSpec extends Specification with JsonMatchers {
  trait BaseScope extends Scope {
    val selectionId = UUID.fromString("933c0b0b-fd89-4ed3-ad4a-731bbb04da43")
    def doc1 = factory.document()
    def doc2 = factory.document()
    def warnings: List[SelectionWarning] = List()
    def selection = InMemorySelection(selectionId, Vector(doc1.id, doc2.id), warnings)

    def doc1AndIds = (doc1, None.asInstanceOf[Option[String]], Vector[Long](), Vector[Long](), Vector[Utf16Snippet]())
    def doc2AndIds = (doc2, None.asInstanceOf[Option[String]], Vector[Long](), Vector[Long](), Vector[Utf16Snippet]())
    def docsAndIds = Vector(doc1AndIds, doc2AndIds)

    def resultPage = Page(docsAndIds)

    def result = show(selection, resultPage).toString
  }

  "DocumentList view generated Json" should {
    "contain total_items" in new BaseScope {
      // This gave a NullPointerException on 2014-05-20
      //result must /("total_items" -> 2)
      // So we do this instead:
      result must contain(""""total_items":2""")
    }

    "contain selection_id" in new BaseScope {
      result must contain(""""selection_id":"933c0b0b-fd89-4ed3-ad4a-731bbb04da43"""")
    }

    "contain warnings" in new BaseScope {
      override def warnings = List(SelectionWarning.SearchIndexWarning(SearchWarning.TooManyExpansions(Field.Text, "bar*", 10)))
      result must /("warnings") /#(0) /("type" -> "TooManyExpansions")
      result must /("warnings") /#(0) /("field" -> "text")
      result must /("warnings") /#(0) /("term" -> "bar*")
      result must /("warnings") /#(0) /("nExpansions" -> 10)
    }

    "contain documents" in new BaseScope {
      override def doc2 = factory.document(id=2L)
      result must /("documents") /#(1) /("id" -> 2)
    }

    "set a title" in new BaseScope {
      override def doc1 = factory.document(title="aTitle")
      result must /("documents") /#(0) /("title" -> "aTitle")
    }

    "set a documentSetId" in new BaseScope {
      override def doc1 = factory.document(documentSetId=123L)
      result must /("documents") /#(0) /("documentSetId" -> "123")
    }

    "handle a null page_number" in new BaseScope {
      override def doc1 = factory.document(pageNumber=None)
      result must contain(""""page_number":null""")
    }

    "handle a page_number" in new BaseScope {
      override def doc1 = factory.document(pageNumber=Some(4))
      result must /("documents") /#(0) /("page_number" -> 4)
    }

    "set node IDs" in new BaseScope {
      override def doc1AndIds = (doc1, None, Vector[Long](5L, 6L, 7L), Vector[Long](), Vector[Utf16Snippet]())
      result must /("documents") /#(0) /("nodeids") /#(1) /(6)
    }

    "set tag IDs" in new BaseScope {
      override def doc1AndIds = (doc1, None, Vector[Long](), Vector[Long](5L, 6L, 7L), Vector[Utf16Snippet]())
      result must /("documents") /#(0) /("tagids") /#(1) /(6)
    }

    "set a URL" in new BaseScope {
      override def doc1 = factory.document(url=Some("http://example.org"))
      result must /("documents") /#(0) /("url" -> "http://example.org")
    }

    "show a thumbnail" in new BaseScope {
      override def doc1AndIds = (doc1, Some("https://thumbnail-url"), Vector(), Vector(), Vector())

      result must /("documents") /#(0) /("thumbnailUrl" -> "https://thumbnail-url")
    }

    "show a start snippet" in new BaseScope {
      override def doc1AndIds = (doc1.copy(text="This is a start snippet"), None, Vector(), Vector(), Vector(Utf16Snippet(0, 9, Vector(Utf16Highlight(5, 7)))))

      result must /("documents") /#(0) /("snippet" -> "This <em>is</em> a…")
    }

    "show an end snippet" in new BaseScope {
      override def doc1AndIds = (doc1.copy(text="This is an end snippet"), None, Vector(), Vector(), Vector(Utf16Snippet(8, 22, Vector(Utf16Highlight(11, 14)))))

      result must /("documents") /#(0) /("snippet" -> "…an <em>end</em> snippet")
    }

    "HTML-escape snippets" in new BaseScope {
      override def doc1AndIds = (doc1.copy(text="1 < <2"), None, Vector(), Vector(), Vector(Utf16Snippet(0, 6, Vector(Utf16Highlight(4, 6)))))

      result must /("documents") /#(0) /("snippet" -> "1 &lt; <em>&lt;2</em>")
    }

    "set metadata" in new BaseScope {
      override def doc1 = factory.document(metadataJson=Json.obj("foo" -> "bar", "bar" -> "baz"))
      result must /("documents") /#(0) /("metadata") /("foo" -> "bar")
      result must /("documents") /#(0) /("metadata") /("bar" -> "baz")
    }

<<<<<<< HEAD
    "set isFromOcr" in new BaseScope {
      override def doc1 = factory.document(isFromOcr=true)
      result must /("documents") /#(0) /("isFromOcr" -> true)
=======
    "set pdfNotes" in new BaseScope {
      override def doc1 = factory.document(pdfNotes=PdfNoteCollection(Array(
        PdfNote(1, 12.0, 13.0, 14.0, 15.0, "Note One"),
        PdfNote(2, 22.0, 23.0, 24.0, 25.0, "Note Two"),
      )))
      result must /("documents") /#(0) /("pdfNotes") /#(0) /("pageIndex" -> 1)
      result must /("documents") /#(0) /("pdfNotes") /#(0) /("x" -> 12.0)
      result must /("documents") /#(0) /("pdfNotes") /#(0) /("text" -> "Note One")
      result must /("documents") /#(0) /("pdfNotes") /#(1) /("y" -> 23.0)
>>>>>>> cc8024a9
    }
  }
}<|MERGE_RESOLUTION|>--- conflicted
+++ resolved
@@ -121,11 +121,11 @@
       result must /("documents") /#(0) /("metadata") /("bar" -> "baz")
     }
 
-<<<<<<< HEAD
     "set isFromOcr" in new BaseScope {
       override def doc1 = factory.document(isFromOcr=true)
       result must /("documents") /#(0) /("isFromOcr" -> true)
-=======
+    }
+
     "set pdfNotes" in new BaseScope {
       override def doc1 = factory.document(pdfNotes=PdfNoteCollection(Array(
         PdfNote(1, 12.0, 13.0, 14.0, 15.0, "Note One"),
@@ -135,7 +135,6 @@
       result must /("documents") /#(0) /("pdfNotes") /#(0) /("x" -> 12.0)
       result must /("documents") /#(0) /("pdfNotes") /#(0) /("text" -> "Note One")
       result must /("documents") /#(0) /("pdfNotes") /#(1) /("y" -> 23.0)
->>>>>>> cc8024a9
     }
   }
 }