# Routes
# This file defines all application routes (Higher priority routes first)
# ~~~~

# Interim URLs
GET     /                           controllers.Application.index()
GET	    /documentsets		        controllers.Application.showDocumentSets()
POST	/documentsets		        controllers.DocumentSetController.createDocumentSet()
POST	/documentsets/:id/delete	controllers.Application.deleteDocumentSet(id: Long)

GET		/init						controllers.TreeController.temporarySetup()
GET	    /showJobs					controllers.Application.showJobs()


# Good URLs
<<<<<<< HEAD
GET /documentsets/:id controllers.DocumentSet.index(id: Long)
GET /tree/:id/root controllers.Tree.root(id: Long)
GET /documents/:id controllers.DocumentController.show(id: Long)
=======
GET /documentsets/:id 	controllers.DocumentSetController.index(id: Long)
GET /tree/:id/root 		controllers.TreeController.root(id: Long)
>>>>>>> e40b6aea
GET /tree/:id/documents controllers.DocumentListController.index(id: Long, nodes: String ?= "", tags: String ?= "", documents: String ?= "", start: Int ?= 0, end: Int ?= 20)

# Map static resources from the /public folder to the /assets URL path
GET     /assets/*file               controllers.Assets.at(path="/public", file)<|MERGE_RESOLUTION|>--- conflicted
+++ resolved
@@ -13,14 +13,9 @@
 
 
 # Good URLs
-<<<<<<< HEAD
-GET /documentsets/:id controllers.DocumentSet.index(id: Long)
-GET /tree/:id/root controllers.Tree.root(id: Long)
+GET /documentsets/:id 	controllers.DocumentSetController.index(id: Long)
 GET /documents/:id controllers.DocumentController.show(id: Long)
-=======
-GET /documentsets/:id 	controllers.DocumentSetController.index(id: Long)
 GET /tree/:id/root 		controllers.TreeController.root(id: Long)
->>>>>>> e40b6aea
 GET /tree/:id/documents controllers.DocumentListController.index(id: Long, nodes: String ?= "", tags: String ?= "", documents: String ?= "", start: Int ?= 0, end: Int ?= 20)
 
 # Map static resources from the /public folder to the /assets URL path
