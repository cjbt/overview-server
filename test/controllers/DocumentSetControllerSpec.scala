<<<<<<< HEAD
/*
 * DocumentSetControllerSpec.scala
 *
 * Overview
 * Created by Jonas Karlsson, June 2012
 */
=======
>>>>>>> 62647c5b
package controllers

import org.specs2.matcher.JsonMatchers
import org.specs2.specification.Scope
import scala.concurrent.Future

import controllers.backend.{DocumentSetBackend,ImportJobBackend,ViewBackend}
import models.pagination.{Page,PageInfo,PageRequest}
import org.overviewproject.jobs.models.{CancelFileUpload,Delete}
import org.overviewproject.models.{DocumentSet,DocumentSetCreationJob,DocumentSetCreationJobState,DocumentSetCreationJobType}
import org.overviewproject.test.factories.PodoFactory
import org.overviewproject.tree.orm.{Tag,Tree}

class DocumentSetControllerSpec extends ControllerSpecification with JsonMatchers {
  trait BaseScope extends Scope {
    val factory = PodoFactory

    val IndexPageSize = 10
    val mockStorage = smartMock[DocumentSetController.Storage]
    val mockJobQueue = smartMock[DocumentSetController.JobMessageQueue]
    val mockViewBackend = smartMock[ViewBackend]
    val mockBackend = smartMock[DocumentSetBackend]
    val mockImportJobBackend = smartMock[ImportJobBackend]

    val controller = new DocumentSetController {
      override val indexPageSize = IndexPageSize
      override val storage = mockStorage
      override val jobQueue = mockJobQueue
      override val backend = mockBackend
      override val importJobBackend = mockImportJobBackend
      override val viewBackend = mockViewBackend
    }

    def fakeJob(documentSetId: Long, id: Long, fileGroupId: Long,
                state: DocumentSetCreationJobState.Value = DocumentSetCreationJobState.InProgress,
                jobType: DocumentSetCreationJobType.Value = DocumentSetCreationJobType.FileUpload) = {
      factory.documentSetCreationJob(
        id = id,
        documentSetId = documentSetId,
        fileGroupId = Some(fileGroupId),
        jobType = jobType,
        state = state
      )
    }
  }

  "DocumentSetController" should {
    "update" should {
      trait UpdateScope extends BaseScope {
        val documentSetId = 1L
        def formBody: Seq[(String, String)] = Seq("public" -> "false", "title" -> "foo")
        def request = fakeAuthorizedRequest.withFormUrlEncodedBody(formBody: _*)
        def result = controller.update(documentSetId)(request)

        mockBackend.show(documentSetId) returns Future.successful(Some(factory.documentSet(id=documentSetId)))
        mockBackend.updatePublic(any, any) returns Future.successful(())
      }

      "return 204" in new UpdateScope {
        h.status(result) must beEqualTo(h.NO_CONTENT)
      }

      "update the DocumentSet" in new UpdateScope {
        h.status(result) // invoke it
        there was one(mockBackend).updatePublic(1L, false)
      }

      "return NotFound if DocumentSet does not exist" in new UpdateScope {
        mockBackend.show(documentSetId) returns Future.successful(None)
        h.status(result) must beEqualTo(h.NOT_FOUND)
      }

      "return BadRequest if form input is bad" in new UpdateScope {
        override def formBody = Seq("public" -> "maybe", "title" -> "bar")
        h.status(result) must beEqualTo(h.BAD_REQUEST)
      }
    }

    "showHtmlInJson" should {
      trait ShowHtmlInJsonScope extends BaseScope {
        val documentSetId = 1L
        def result = controller.showHtmlInJson(documentSetId)(fakeAuthorizedRequest)
        mockBackend.show(documentSetId) returns Future.successful(Some(factory.documentSet(id=documentSetId)))
        mockStorage.findNViewsByDocumentSets(Seq(documentSetId)) returns Map(documentSetId -> 2)
      }

      "return NotFound if DocumentSet is not present" in new ShowHtmlInJsonScope {
        mockBackend.show(documentSetId) returns Future.successful(None)
        h.status(result) must beEqualTo(h.NOT_FOUND)
      }

      "return Ok if the DocumentSet exists but no trees do" in new ShowHtmlInJsonScope {
        mockStorage.findNViewsByDocumentSets(Seq(documentSetId)) returns Map(documentSetId -> 0)
        h.status(result) must beEqualTo(h.OK)
      }

      "return Ok if the DocumentSet exists with trees" in new ShowHtmlInJsonScope {
        h.status(result) must beEqualTo(h.OK)
      }
    }

    "showJson" should {
      trait ShowJsonScope extends BaseScope {
        val documentSetId = 1L
        def result = controller.showJson(documentSetId)(fakeAuthorizedRequest)

        val sampleTree = Tree(
          id = 1L,
          documentSetId = 1L,
          rootNodeId = 3L,
          jobId = 0L,
          title = "Tree title",
          documentCount = 10,
          lang = "en",
          suppliedStopWords = "",
          importantWords = ""
        )

        val sampleView = factory.view(
          title="a view"
        )

        val sampleTag = Tag(
          id=1L,
          documentSetId=1L,
          name="a tag",
          color="FFFFFF"
        )

        mockBackend.show(documentSetId) returns Future.successful(Some(factory.documentSet(documentCount=10)))
        mockStorage.findTrees(documentSetId) returns Seq(sampleTree)
        mockViewBackend.index(documentSetId) returns Future.successful(Seq(sampleView))
        mockStorage.findViewJobs(documentSetId) returns Seq()
        mockStorage.findTags(documentSetId) returns Seq(sampleTag)
      }

      "encode the count, views, tags, and search results into the json result" in new ShowJsonScope {
        h.status(result) must beEqualTo(h.OK)

        val resultJson = h.contentAsString(result)
        resultJson must /("nDocuments" -> 10)
        resultJson must /("views") */("type" -> "view")
        resultJson must /("views") */("title" -> sampleTree.title)
        resultJson must /("views") */("title" -> "a view")
        resultJson must /("tags") */("name" -> "a tag")
      }

      "include view creation jobs" in new ShowJsonScope {
        mockStorage.findTrees(sampleTree.documentSetId) returns Seq()
        mockViewBackend.index(sampleTree.documentSetId) returns Future.successful(Seq())
        mockStorage.findViewJobs(sampleTree.documentSetId) returns Seq(
          factory.documentSetCreationJob(
            id=2L,
            documentSetId=sampleTree.documentSetId,
            treeTitle=Some("tree job"),
            jobType=DocumentSetCreationJobType.Recluster,
            state=DocumentSetCreationJobState.InProgress
          ),
          factory.documentSetCreationJob(
            id=3L,
            documentSetId=sampleTree.documentSetId,
            treeTitle=Some("tree job"),
            jobType=DocumentSetCreationJobType.Recluster,
            state=DocumentSetCreationJobState.Error
          )
        ).map(_.toDeprecatedDocumentSetCreationJob)

        val json = h.contentAsString(result)

        json must /("views") /#(0) /("type" -> "job")
        json must /("views") /#(0) /("id" -> 2.0)
        json must /("views") /#(0) /("creationData") /#(0) /("lang")
        json must /("views") /#(0) /("creationData") /#(0) /("en")
        json must /("views") /#(1) /("type" -> "error")
      }
    }

    "show" should {
      trait ValidShowScope extends BaseScope {
        val documentSetId = 1L
        def request = fakeAuthorizedRequest
        lazy val result = controller.show(documentSetId)(request)
        mockBackend.show(documentSetId) returns Future.successful(Some(factory.documentSet(id=documentSetId)))
        mockImportJobBackend.index(documentSetId) returns Future.successful(Seq())
        mockImportJobBackend.indexIdsInProcessingOrder returns Future.successful(Seq())
      }

      "return NotFound when the DocumentSet is not present" in new ValidShowScope {
        mockBackend.show(documentSetId) returns Future.successful(None)
        h.status(result) must beEqualTo(h.NOT_FOUND)
      }

      "return OK when okay" in new ValidShowScope {
        h.status(result) must beEqualTo(h.OK)
        h.contentType(result) must beSome("text/html")
      }

      "show a progressbar if there is an ImportJob" in new ValidShowScope {
        val job = factory.documentSetCreationJob(fractionComplete=0.4)
        mockImportJobBackend.index(documentSetId) returns Future.successful(Seq(job))
        mockImportJobBackend.indexIdsInProcessingOrder returns Future.successful(Seq(job.id + 1, job.id + 2, job.id, job.id + 3))
        h.contentAsString(result) must beMatching("""(?s).*progress.*value="40".*""")
        h.contentAsString(result) must beMatching("""(?s).*2 jobs.*""")
      }

      "show 0 jobs ahead in the case of a race" in new ValidShowScope {
        // More of an integration test than a unit test. Oh well.
        val job = factory.documentSetCreationJob(fractionComplete=0.4)
        mockImportJobBackend.index(documentSetId) returns Future.successful(Seq(job))
        // job disappeared before we tried to find the position in queue
        mockImportJobBackend.indexIdsInProcessingOrder returns Future.successful(Seq())
        h.contentAsString(result) must beMatching("""(?s).*value="40".*""")
        h.contentAsString(result) must not(beMatching("""(?s).*-1 jobs.*"""))
      }
    }

    "index" should {
      trait IndexScope extends BaseScope {
        def pageNumber = 1

        def fakeDocumentSets: Seq[DocumentSet] = Seq(factory.documentSet(id=1L))
        mockBackend.indexPageByUser(any, any) answers { _ => Future.successful(Page(fakeDocumentSets)) }
        def fakeNViews: Map[Long,Int] = Map(1L -> 2)
        mockStorage.findNViewsByDocumentSets(any[Seq[Long]]) answers { (_) => fakeNViews }
        def fakeJobs: Seq[(DocumentSetCreationJob, DocumentSet)] = Seq()
        mockImportJobBackend.indexWithDocumentSets(any) answers { _ => Future.successful(fakeJobs) }
        def fakeJobIdsInOrder: Seq[Long] = Seq()
        mockImportJobBackend.indexIdsInProcessingOrder answers { _ => Future.successful(fakeJobs.map(_._1.id)) }

        def request = fakeAuthorizedRequest

        lazy val result = controller.index(pageNumber)(request)
        lazy val j = jodd.lagarto.dom.jerry.Jerry.jerry(h.contentAsString(result))
      }

      "return Ok" in new IndexScope {
        h.status(result) must beEqualTo(h.OK)
      }

      "return Ok if there are only jobs" in new IndexScope {
        override def fakeDocumentSets = Seq()
        override def fakeJobs = Seq((fakeJob(2, 2, 2), factory.documentSet(id=2L)))

        h.status(result) must beEqualTo(h.OK)
      }

      "return Ok if there are only document sets" in new IndexScope {
        override def fakeJobs = Seq()

        h.status(result) must beEqualTo(h.OK)
      }

      "redirect to examples if there are no document sets or jobs" in new IndexScope {
        override def fakeDocumentSets = Seq()
        override def fakeJobs = Seq()

        h.status(result) must beEqualTo(h.SEE_OTHER)
      }

      "flash when redirecting" in new IndexScope {
        override def fakeDocumentSets = Seq()
        override def fakeJobs = Seq()

        override def request = super.request.withFlash("foo" -> "bar")
        h.flash(result).data must beEqualTo(Map("foo" -> "bar"))
      }

      "show page 1 if the page number is too low" in new IndexScope {
        override def pageNumber = 0
        h.status(result) must beEqualTo(h.OK) // load page
        there was one(mockBackend).indexPageByUser(org.mockito.Matchers.eq(request.user.email), any)
      }

      "show multiple pages" in new IndexScope {
        val ds = Seq.fill(IndexPageSize) { factory.documentSet() }
        mockBackend.indexPageByUser(any, any) returns Future.successful(Page(ds, PageInfo(PageRequest(0, IndexPageSize), IndexPageSize + 1)))
        override def fakeNViews = ds.map{ ds => ds.id -> 3 }.toMap
        h.contentAsString(result) must contain("/documentsets?page=2")
      }

      "show multiple document sets per page" in new IndexScope {
        h.contentAsString(result) must not contain ("/documentsets?page=2")
      }

      "bind nViews to their document sets" in new IndexScope {
        override def fakeDocumentSets = Seq(factory.documentSet(id=1L), factory.documentSet(id=2L))
        override def fakeNViews = Map(1L -> 4, 2L -> 5)

        val ds1 = j.$("[data-document-set-id='1']")
        val ds2 = j.$("[data-document-set-id='2']")

        ds1.find(".view-count").text() must contain("4 views")
        ds2.find(".view-count").text() must contain("5 views")
      }

      "show jobs" in new IndexScope {
        override def fakeJobs = Seq(
          (fakeJob(2, 2, 2), factory.documentSet(2L)),
          (fakeJob(3, 3, 3), factory.documentSet(3L))
        )

        j.$("[data-document-set-creation-job-id='2']").length must beEqualTo(1)
        j.$("[data-document-set-creation-job-id='3']").length must beEqualTo(1)
      }
    }

    "delete" should {

      trait DeleteScope extends BaseScope {
        val documentSetId = 1L
        val fileGroupId = 10L
        val documentSet = factory.documentSet(id=documentSetId)

        def request = fakeAuthorizedRequest

        lazy val result = controller.delete(documentSetId)(request)

        mockBackend.show(documentSetId) returns Future.successful(Some(documentSet))

        protected def setupJob(jobState: DocumentSetCreationJobState.Value, jobType: DocumentSetCreationJobType.Value = DocumentSetCreationJobType.FileUpload): Unit =
          mockStorage.cancelJob(documentSetId) returns Some(fakeJob(documentSetId, 10L, fileGroupId, jobState, jobType).toDeprecatedDocumentSetCreationJob)
      }

      "mark document set deleted and send delete request if there is no job running" in new DeleteScope {
        mockStorage.cancelJob(documentSetId) returns None

        h.status(result) must beEqualTo(h.SEE_OTHER)

        there was one(mockStorage).deleteDocumentSet(documentSetId)
        there was one(mockJobQueue).send(Delete(documentSetId))
      }

      "mark document set and job deleted and send delete request if job has failed" in new DeleteScope {
        setupJob(DocumentSetCreationJobState.Error)

        h.status(result) must beEqualTo(h.SEE_OTHER)

        there was one(mockStorage).cancelJob(documentSet.id)
        there was one(mockStorage).deleteDocumentSet(documentSetId)
        there was one(mockJobQueue).send(Delete(documentSetId))
      }

      "mark document set and job deleted and send delete request if job is cancelled" in new DeleteScope {
        setupJob(DocumentSetCreationJobState.Cancelled)

        h.status(result) must beEqualTo(h.SEE_OTHER)

        there was one(mockStorage).cancelJob(documentSet.id)
        there was one(mockStorage).deleteDocumentSet(documentSetId)
        there was one(mockJobQueue).send(Delete(documentSetId))

      }

      "mark document set and job deleted and send delete request if import job has not started clustering" in new DeleteScope {
        setupJob(DocumentSetCreationJobState.NotStarted)

        h.status(result) must beEqualTo(h.SEE_OTHER)

        there was one(mockStorage).cancelJob(documentSet.id)
        there was one(mockStorage).deleteDocumentSet(documentSetId)
        there was one(mockJobQueue).send(Delete(documentSetId))
      }

      "mark document set and job deleted and send delete request if import job has started clustering" in new DeleteScope {
        setupJob(DocumentSetCreationJobState.InProgress)

        h.status(result) must beEqualTo(h.SEE_OTHER)

        there was one(mockStorage).cancelJob(documentSet.id)
        there was one(mockStorage).deleteDocumentSet(documentSetId)
        there was one(mockJobQueue).send(Delete(documentSetId, waitForJobRemoval = true))
      }

      "mark document set and job deleted and send cancel request if files have been uploaded" in new DeleteScope {
        setupJob(DocumentSetCreationJobState.FilesUploaded)

        h.status(result) must beEqualTo(h.SEE_OTHER)

        there was one(mockStorage).cancelJob(documentSet.id)
        there was one(mockJobQueue).send(CancelFileUpload(documentSetId, fileGroupId))
      }

      "mark document set and job deleted and send cancel request if text extraction in progress" in new DeleteScope {
        setupJob(DocumentSetCreationJobState.TextExtractionInProgress)

        h.status(result) must beEqualTo(h.SEE_OTHER)

        there was one(mockStorage).cancelJob(documentSet.id)
        there was one(mockJobQueue).send(CancelFileUpload(documentSetId, fileGroupId))
      }
    }
  }
}<|MERGE_RESOLUTION|>--- conflicted
+++ resolved
@@ -1,12 +1,3 @@
-<<<<<<< HEAD
-/*
- * DocumentSetControllerSpec.scala
- *
- * Overview
- * Created by Jonas Karlsson, June 2012
- */
-=======
->>>>>>> 62647c5b
 package controllers
 
 import org.specs2.matcher.JsonMatchers
