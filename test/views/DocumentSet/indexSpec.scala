--- conflicted
+++ resolved
@@ -7,87 +7,28 @@
 import play.api.mvc.Flash
 
 import models.orm.DocumentSet
-<<<<<<< HEAD
-import models.orm.DocumentSetCreationJob
-=======
->>>>>>> a14022af
 
 class indexSpec extends Specification {
   trait ViewContext extends Scope {
     implicit lazy val flash = new Flash()
 
-<<<<<<< HEAD
-  private def documentSet(id: Long, query: String) = {
-    new DocumentSet(query)
-  }
-
-  private def documentSetCreationJob(id: Long, query: String, state: Int) = {
-    new DocumentSetCreationJob(id)
-=======
     var documentSets : Seq[DocumentSet] = Seq()
 
     implicit lazy val j = jerry(index(documentSets, form).body)
->>>>>>> a14022af
   }
 
   val form = Form(
-      "query" -> Forms.text
-<<<<<<< HEAD
-=======
-    ) ((query) => new DocumentSet(0, query))
-      ((ds: DocumentSet) => Some((ds.query)))
->>>>>>> a14022af
+    "query" -> Forms.text
   ) 
 
   def $(selector: java.lang.String)(implicit j: jodd.lagarto.dom.jerry.Jerry) = { j.$(selector) }
 
   "DocumentSet.index" should {
-<<<<<<< HEAD
-    "Show DocumentSetCreationJobs if there are some" in new ViewContext {
-      val dscj1 = documentSetCreationJob(1, "query1", 0)
-      val dscj2 = documentSetCreationJob(2, "query2", 0)
-
-      val html = index(Seq(), form).body
-      val j = jerry(html)
-
-      j.$("ul.document-set-creation-jobs").text() must contain("query1")
-      j.$("ul.document-set-creation-jobs").text() must contain("query2")
-    }.pendingUntilFixed
-
-    //"Show the DocumentSetCreationJob status" in new ViewContext {
-    //  val dscj = documentSetCreationJob(1, "query1", DocumentSetCreationJob.JobState.InProgress)
-    //  val html = index(Seq(), Seq(dscj), form).body
-    //  html must contain("in progress")
-    //}
-
-    "Not show DocumentSetCreationJobs if there aren't any" in new ViewContext {
-      implicit val j = jerry(index(Seq(), form).body)
-      $("ul.document-set-creation-jobs").length must equalTo(0)
-    }
-// FIXME This doesn't compile
-//    "Show links to DocumentSets if there are some" in new ViewContext {
-//      val ds1 = documentSet(1, "query1")
-//      val ds2 = documentSet(2, "query2")
-//
-//      implicit val j = jerry(index(Seq(ds1, ds2), Seq(), form).body)
-//      $("ul.document-sets").length must equalTo(1)
-//      $("ul.document-sets li#document-set-1 a").attr("href") must endWith("/1")
-//      $("ul.document-sets li#document-set-2").text must contain("query2")
-//    }
-
-    "Not show links to DocumentSets if there are none" in new ViewContext {
-      implicit val j = jerry(index(Seq(), form).body)
-=======
     "Not show DocumentSets if there are none" in new ViewContext {
->>>>>>> a14022af
       $("ul.document-sets").length must equalTo(0)
     }
 
     "Show a form for adding a new document set" in new ViewContext {
-<<<<<<< HEAD
-      implicit val j = jerry(index(Seq(), form).body)
-=======
->>>>>>> a14022af
       $("form").length must equalTo(1)
       $("input[name=query]").length must equalTo(1)
       $("input[type=submit]").length must equalTo(1)
