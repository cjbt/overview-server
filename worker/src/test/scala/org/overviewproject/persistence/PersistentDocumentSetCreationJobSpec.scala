/*
 * PersistentDocumentSetCreationJobSpec.scala
 *
 * Overview
 * Created by Jonas Karlsson, Aug 2012
 */
package org.overviewproject.persistence

import org.overviewproject.models.{DocumentSet,DocumentSetCreationJob,DocumentSetCreationJobState=>State,DocumentSetCreationJobType=>Type}
import org.overviewproject.models.tables.DocumentSetCreationJobs
import org.overviewproject.tree.{DocumentSetCreationJobType=>DeprecatedType}
import org.overviewproject.tree.orm.{DocumentSetCreationJobState=>DeprecatedState}
import org.overviewproject.test.DbSpecification
<<<<<<< HEAD
import org.overviewproject.tree.DocumentSetCreationJobType
import org.overviewproject.tree.orm.DocumentSetCreationJobState._
import org.overviewproject.tree.orm.{ DocumentSet, DocumentSetCreationJob }

class PersistentDocumentSetCreationJobSpec extends DbSpecification {
  def insertDocumentSetCreationJob(documentSetId: Long, state: DocumentSetCreationJobState): Long = {
    import org.overviewproject.postgres.SquerylEntrypoint._
    val job = DocumentSetCreationJob(
      documentSetId = documentSetId,
      jobType = DocumentSetCreationJobType.DocumentCloud,
      state = state
    )
    Schema.documentSetCreationJobs.insertOrUpdate(job).id
  }

  def insertDocumentCloudJob(documentSetId: Long, state: DocumentSetCreationJobState, dcUserName: String, dcPassword: String): Long = {
    import org.overviewproject.postgres.SquerylEntrypoint._
    val job = DocumentSetCreationJob(
      documentSetId = documentSetId,
      jobType = DocumentSetCreationJobType.DocumentCloud,
      state = state,
      documentcloudUsername = Some(dcUserName),
      documentcloudPassword = Some(dcPassword))
    Schema.documentSetCreationJobs.insertOrUpdate(job).id
  }

  def insertCsvImportJob(documentSetId: Long, state: DocumentSetCreationJobState, contentsOid: Long): Long = {
    import org.overviewproject.postgres.SquerylEntrypoint._
    val job = DocumentSetCreationJob(
      documentSetId = documentSetId,
      jobType = DocumentSetCreationJobType.CsvUpload,
      state = state,
      contentsOid = Some(contentsOid)
    )
    Schema.documentSetCreationJobs.insertOrUpdate(job).id
  }

  def insertCloneJob(documentSetId: Long, state: DocumentSetCreationJobState, sourceDocumentSetId: Long): Long = {
    import org.overviewproject.postgres.SquerylEntrypoint._
    val job = DocumentSetCreationJob(
      documentSetId = documentSetId,
      jobType = DocumentSetCreationJobType.Clone,
      state = state,
      sourceDocumentSetId = Some(sourceDocumentSetId)
    )
    Schema.documentSetCreationJobs.insertOrUpdate(job).id
  }

  def insertJobsWithState(documentSetId: Long, states: Seq[DocumentSetCreationJobState]) {
    states.foreach(s => insertDocumentSetCreationJob(documentSetId, s))
  }

  def updateJobState(jobId: Long, state: DocumentSetCreationJobState) {
    import org.overviewproject.postgres.SquerylEntrypoint._
    update(Schema.documentSetCreationJobs)(j => where(j.id === jobId) set(j.state := state))
  }

  trait DocumentSetContext extends DbTestContext {
    var documentSetId: Long = _
    connection.setAutoCommit(false)

    override def setupWithDb = {
      documentSetId = Schema.documentSets.insert(DocumentSet(title = "PersistentDocumentSetCreationJobSpec")).id
=======

class PersistentDocumentSetCreationJobSpec extends DbSpecification {
  "PersistentDocumentSetCreationJob" should {
    trait BaseScope extends DbScope {
      import database.api._
      val documentSet = factory.documentSet()
>>>>>>> 62647c5b
    }

    "have sourceDocumentSetId on a clone job" in new BaseScope {
      factory.documentSetCreationJob(
        documentSetId=documentSet.id,
        jobType=Type.Clone,
        state=State.NotStarted,
        sourceDocumentSetId=Some(12345L)
      )
      val cloneJob = PersistentDocumentSetCreationJob.findJobsWithState(DeprecatedState.NotStarted).head
      cloneJob.sourceDocumentSetId must beSome(12345L)
    }

    "find first job with a state, ordered by id" in new BaseScope {
      val documentSet2 = factory.documentSet()
      factory.documentSetCreationJob(id=124L, documentSetId=documentSet.id, state=State.NotStarted)
      factory.documentSetCreationJob(id=123L, documentSetId=documentSet2.id, state=State.NotStarted)

      val firstNotStartedJob = PersistentDocumentSetCreationJob.findFirstJobWithState(DeprecatedState.NotStarted)

      firstNotStartedJob must beSome
      // test documentSetId since we can't get at job.id directly
      firstNotStartedJob.get.documentSetId must beEqualTo(documentSet2.id)
    }

    "with a job" should {
      trait JobSetup extends BaseScope {
        factory.documentSetCreationJob(documentSetId=documentSet.id, state=State.NotStarted)
        val notStartedJob = PersistentDocumentSetCreationJob.findJobsWithState(DeprecatedState.NotStarted).head
      }

      "update job state" in new JobSetup {
        notStartedJob.state = DeprecatedState.InProgress
        notStartedJob.update

        val remainingNotStartedJobs = PersistentDocumentSetCreationJob.findJobsWithState(DeprecatedState.NotStarted)
        remainingNotStartedJobs must beEmpty
      }

      "update percent complete" in new JobSetup {
        notStartedJob.fractionComplete = 0.5
        notStartedJob.update
        val job = PersistentDocumentSetCreationJob.findJobsWithState(DeprecatedState.NotStarted).head

        job.fractionComplete must beEqualTo(0.5)
      }

      "update job status" in new JobSetup {
        val status = "status message"
        notStartedJob.statusDescription = Some(status)
        notStartedJob.update
        val job = PersistentDocumentSetCreationJob.findJobsWithState(DeprecatedState.NotStarted).head

        job.statusDescription must beSome
        job.statusDescription.get must beEqualTo(status)
      }

      "have empty username and password if not available" in new JobSetup {
        notStartedJob.documentCloudUsername must beNone
        notStartedJob.documentCloudPassword must beNone
      }
      
      "refresh job state" in new JobSetup {
        import database.api._
        blockingDatabase.runUnit {
          DocumentSetCreationJobs
            .filter(_.id === notStartedJob.id)
            .map(_.state).update(State.Cancelled)
        }

        notStartedJob.checkForCancellation
        notStartedJob.state must beEqualTo(DeprecatedState.Cancelled)
      }
    }

    "with a queue of jobs" should {
      trait JobQueueSetup extends BaseScope {
        factory.documentSetCreationJob(documentSetId=documentSet.id, state=State.NotStarted)
        factory.documentSetCreationJob(documentSetId=documentSet.id, state=State.InProgress)
        factory.documentSetCreationJob(documentSetId=documentSet.id, state=State.NotStarted)
        factory.documentSetCreationJob(documentSetId=documentSet.id, state=State.InProgress)
      }

      "find all submitted jobs" in new JobQueueSetup {
        val notStarted = PersistentDocumentSetCreationJob.findJobsWithState(DeprecatedState.NotStarted)

        notStarted must have size (2)
        notStarted.map(_.state).distinct must beEqualTo(Seq(DeprecatedState.NotStarted))
        notStarted.map(_.documentSetId).distinct must beEqualTo(Seq(documentSet.id))
      }

      "find all in progress jobs" in new JobQueueSetup {
        val inProgress = PersistentDocumentSetCreationJob.findJobsWithState(DeprecatedState.InProgress)

        inProgress must have size (2)
        inProgress.map(_.state).distinct must beEqualTo(Seq(DeprecatedState.InProgress))
      }
    }

    "with a DocumentCloud job" should {
      trait DocumentCloudJobSetup extends BaseScope {
        factory.documentSetCreationJob(
          documentSetId=documentSet.id,
          jobType=Type.DocumentCloud,
          state=State.NotStarted,
          documentcloudUsername=Some("user@documentcloud.org"),
          documentcloudPassword=Some("dcPassword")
        )
        val dcJob = PersistentDocumentSetCreationJob.findJobsWithState(DeprecatedState.NotStarted).head
      }

      "have username and password if available" in new DocumentCloudJobSetup {
        dcJob.documentCloudUsername must beSome("user@documentcloud.org")
        dcJob.documentCloudPassword must beSome("dcPassword")
      }

      "have splitDocuments set" in new DocumentCloudJobSetup {
        dcJob.splitDocuments must beFalse
      }
    }

    "with a CSV import job" should {
      trait CsvImportJobSetup extends BaseScope {
        import database.api._

        val contentsOid: Long = blockingDatabase.run(database.largeObjectManager.create.transactionally)

        factory.documentSetCreationJob(
          documentSetId=documentSet.id,
          state=State.NotStarted,
          jobType=Type.CsvUpload,
          contentsOid=Some(contentsOid)
        )
        val csvImportJob = PersistentDocumentSetCreationJob.findJobsWithState(DeprecatedState.NotStarted).head

        override def after = {
          super.after
          try {
            blockingDatabase.runUnit(database.largeObjectManager.unlink(contentsOid).transactionally)
          } catch {
            case e: java.sql.SQLException => // ignore double-unlink
          }
        }
      }

      "delete itself and LargeObject on completion, if not cancelled" in new CsvImportJobSetup {
        csvImportJob.delete

        PersistentDocumentSetCreationJob.findJobsWithState(DeprecatedState.NotStarted) must beEmpty
        blockingDatabase.run(database.largeObjectManager.unlink(contentsOid)) must throwA[Exception]
      }

      "have a type" in new CsvImportJobSetup {
        csvImportJob.jobType must beEqualTo(DeprecatedType.CsvUpload)
      }
      
      "have contentsOid if available" in new CsvImportJobSetup {
        csvImportJob.contentsOid must beSome
        csvImportJob.contentsOid.get must beEqualTo(contentsOid)
      }
    }

    "with a cancelled job" should {
      trait CancelledJob extends BaseScope {
        var cancelNotificationReceived: Boolean = false

        factory.documentSetCreationJob(documentSetId=documentSet.id, state=State.Cancelled)
        val cancelledJob = PersistentDocumentSetCreationJob.findJobsWithState(DeprecatedState.Cancelled).head
        cancelledJob.observeCancellation(j => cancelNotificationReceived = true)
      }

      "not update job state if cancelled" in new CancelledJob {
        cancelledJob.state = DeprecatedState.InProgress
        cancelledJob.update
        PersistentDocumentSetCreationJob.findJobsWithState(DeprecatedState.InProgress) must be empty
        val numberOfCancelledJobs = PersistentDocumentSetCreationJob.findJobsWithState(DeprecatedState.Cancelled).length
        numberOfCancelledJobs must beEqualTo(1)
      }

<<<<<<< HEAD
    "have splitDocuments set" in new DocumentCloudJobSetup {
      dcJob.splitDocuments must beFalse
    }

    "have contentsOid if available" in new CsvImportJobSetup {
      csvImportJob.contentsOid must beSome
      csvImportJob.contentsOid.get must be equalTo (contentsOid)
    }

    "have sourceDocumentSetId if available" in new CloneJobSetup {
      cloneJob.sourceDocumentSetId must beSome
      cloneJob.sourceDocumentSetId.get must be equalTo (sourceDocumentSetId)
    }

    "find first job with a state, ordered by id" in new DocumentSetContext {
      val documentSetId2 = Schema.documentSets.insert(DocumentSet(title = "DocumentSet2")).id
      val jobIds = Seq(documentSetId2, documentSetId).map(insertDocumentSetCreationJob(_, NotStarted))

      val firstNotStartedJob = PersistentDocumentSetCreationJob.findFirstJobWithState(NotStarted)

      firstNotStartedJob must beSome
      // test documentSetId since we can't get at job.id directly
      firstNotStartedJob.get.documentSetId must be equalTo(documentSetId2)
    }

    "have a type" in new CsvImportJobSetup {
      csvImportJob.jobType must be equalTo(DocumentSetCreationJobType.CsvUpload)
    }

    "refresh job state" in new JobSetup {
       updateJobState(jobId, Cancelled)
       notStartedJob.checkForCancellation

       notStartedJob.state must be equalTo(Cancelled)
=======
      "Notify cancellation observer if job is cancelled" in new CancelledJob {
        cancelledJob.delete

        cancelNotificationReceived must beTrue
        PersistentDocumentSetCreationJob.findJobsWithState(DeprecatedState.Cancelled).headOption must beSome
      }
>>>>>>> 62647c5b
    }
  }
}<|MERGE_RESOLUTION|>--- conflicted
+++ resolved
@@ -11,78 +11,12 @@
 import org.overviewproject.tree.{DocumentSetCreationJobType=>DeprecatedType}
 import org.overviewproject.tree.orm.{DocumentSetCreationJobState=>DeprecatedState}
 import org.overviewproject.test.DbSpecification
-<<<<<<< HEAD
-import org.overviewproject.tree.DocumentSetCreationJobType
-import org.overviewproject.tree.orm.DocumentSetCreationJobState._
-import org.overviewproject.tree.orm.{ DocumentSet, DocumentSetCreationJob }
-
-class PersistentDocumentSetCreationJobSpec extends DbSpecification {
-  def insertDocumentSetCreationJob(documentSetId: Long, state: DocumentSetCreationJobState): Long = {
-    import org.overviewproject.postgres.SquerylEntrypoint._
-    val job = DocumentSetCreationJob(
-      documentSetId = documentSetId,
-      jobType = DocumentSetCreationJobType.DocumentCloud,
-      state = state
-    )
-    Schema.documentSetCreationJobs.insertOrUpdate(job).id
-  }
-
-  def insertDocumentCloudJob(documentSetId: Long, state: DocumentSetCreationJobState, dcUserName: String, dcPassword: String): Long = {
-    import org.overviewproject.postgres.SquerylEntrypoint._
-    val job = DocumentSetCreationJob(
-      documentSetId = documentSetId,
-      jobType = DocumentSetCreationJobType.DocumentCloud,
-      state = state,
-      documentcloudUsername = Some(dcUserName),
-      documentcloudPassword = Some(dcPassword))
-    Schema.documentSetCreationJobs.insertOrUpdate(job).id
-  }
-
-  def insertCsvImportJob(documentSetId: Long, state: DocumentSetCreationJobState, contentsOid: Long): Long = {
-    import org.overviewproject.postgres.SquerylEntrypoint._
-    val job = DocumentSetCreationJob(
-      documentSetId = documentSetId,
-      jobType = DocumentSetCreationJobType.CsvUpload,
-      state = state,
-      contentsOid = Some(contentsOid)
-    )
-    Schema.documentSetCreationJobs.insertOrUpdate(job).id
-  }
-
-  def insertCloneJob(documentSetId: Long, state: DocumentSetCreationJobState, sourceDocumentSetId: Long): Long = {
-    import org.overviewproject.postgres.SquerylEntrypoint._
-    val job = DocumentSetCreationJob(
-      documentSetId = documentSetId,
-      jobType = DocumentSetCreationJobType.Clone,
-      state = state,
-      sourceDocumentSetId = Some(sourceDocumentSetId)
-    )
-    Schema.documentSetCreationJobs.insertOrUpdate(job).id
-  }
-
-  def insertJobsWithState(documentSetId: Long, states: Seq[DocumentSetCreationJobState]) {
-    states.foreach(s => insertDocumentSetCreationJob(documentSetId, s))
-  }
-
-  def updateJobState(jobId: Long, state: DocumentSetCreationJobState) {
-    import org.overviewproject.postgres.SquerylEntrypoint._
-    update(Schema.documentSetCreationJobs)(j => where(j.id === jobId) set(j.state := state))
-  }
-
-  trait DocumentSetContext extends DbTestContext {
-    var documentSetId: Long = _
-    connection.setAutoCommit(false)
-
-    override def setupWithDb = {
-      documentSetId = Schema.documentSets.insert(DocumentSet(title = "PersistentDocumentSetCreationJobSpec")).id
-=======
 
 class PersistentDocumentSetCreationJobSpec extends DbSpecification {
   "PersistentDocumentSetCreationJob" should {
     trait BaseScope extends DbScope {
       import database.api._
       val documentSet = factory.documentSet()
->>>>>>> 62647c5b
     }
 
     "have sourceDocumentSetId on a clone job" in new BaseScope {
@@ -144,7 +78,7 @@
         notStartedJob.documentCloudUsername must beNone
         notStartedJob.documentCloudPassword must beNone
       }
-      
+
       "refresh job state" in new JobSetup {
         import database.api._
         blockingDatabase.runUnit {
@@ -238,7 +172,7 @@
       "have a type" in new CsvImportJobSetup {
         csvImportJob.jobType must beEqualTo(DeprecatedType.CsvUpload)
       }
-      
+
       "have contentsOid if available" in new CsvImportJobSetup {
         csvImportJob.contentsOid must beSome
         csvImportJob.contentsOid.get must beEqualTo(contentsOid)
@@ -262,49 +196,12 @@
         numberOfCancelledJobs must beEqualTo(1)
       }
 
-<<<<<<< HEAD
-    "have splitDocuments set" in new DocumentCloudJobSetup {
-      dcJob.splitDocuments must beFalse
-    }
-
-    "have contentsOid if available" in new CsvImportJobSetup {
-      csvImportJob.contentsOid must beSome
-      csvImportJob.contentsOid.get must be equalTo (contentsOid)
-    }
-
-    "have sourceDocumentSetId if available" in new CloneJobSetup {
-      cloneJob.sourceDocumentSetId must beSome
-      cloneJob.sourceDocumentSetId.get must be equalTo (sourceDocumentSetId)
-    }
-
-    "find first job with a state, ordered by id" in new DocumentSetContext {
-      val documentSetId2 = Schema.documentSets.insert(DocumentSet(title = "DocumentSet2")).id
-      val jobIds = Seq(documentSetId2, documentSetId).map(insertDocumentSetCreationJob(_, NotStarted))
-
-      val firstNotStartedJob = PersistentDocumentSetCreationJob.findFirstJobWithState(NotStarted)
-
-      firstNotStartedJob must beSome
-      // test documentSetId since we can't get at job.id directly
-      firstNotStartedJob.get.documentSetId must be equalTo(documentSetId2)
-    }
-
-    "have a type" in new CsvImportJobSetup {
-      csvImportJob.jobType must be equalTo(DocumentSetCreationJobType.CsvUpload)
-    }
-
-    "refresh job state" in new JobSetup {
-       updateJobState(jobId, Cancelled)
-       notStartedJob.checkForCancellation
-
-       notStartedJob.state must be equalTo(Cancelled)
-=======
       "Notify cancellation observer if job is cancelled" in new CancelledJob {
         cancelledJob.delete
 
         cancelNotificationReceived must beTrue
         PersistentDocumentSetCreationJob.findJobsWithState(DeprecatedState.Cancelled).headOption must beSome
       }
->>>>>>> 62647c5b
     }
   }
 }